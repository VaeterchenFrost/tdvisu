# -*- coding: utf-8 -*-
"""
Testing construct_dpdb_visu.py


Copyright (C) 2020  Martin Röbke

    This program is free software: you can redistribute it and/or modify
    it under the terms of the GNU General Public License as published by
    the Free Software Foundation, either version 3 of the License, or
    (at your option) any later version.

    This program is distributed in the hope that it will be useful,
    but WITHOUT ANY WARRANTY; without even the implied warranty of
    MERCHANTABILITY or FITNESS FOR A PARTICULAR PURPOSE.  See the
    GNU General Public License for more details.

    You should have received a copy of the GNU General Public License
    along with this program.
    If not, see https://www.gnu.org/licenses/gpl-3.0.html

"""
<<<<<<< HEAD
import argparse
import datetime
import tempfile
=======

>>>>>>> acbf33c3
from pathlib import Path
import psycopg2 as pg

from tdvisu.construct_dpdb_visu import (read_cfg, db_config, DEFAULT_DBCONFIG,
                                        IDpdbVisuConstruct, DpdbSharpSatVisu,
                                        DpdbSatVisu, DpdbMinVcVisu)

DIR = Path(__file__).parent
SECTION = 'postgresql'


def test_db_config():
    """Test reading the database configuration from the test file."""
    result = read_cfg(DIR / 'database.ini', SECTION, True)
    assert result == {'application_name': 'dpdb-admin',
                      'host': 'localhost',
                      'password': 'XXX',
                      'port': '123',
                      'user': 'postgres'
                      }, "should be able to read from ini file"

    result = db_config(DIR / 'database.ini', SECTION)
    assert result == {'application_name': 'dpdb-admin',
                      'database': DEFAULT_DBCONFIG['database'],
                      'host': 'localhost',
                      'password': 'XXX',
                      'port': '123',
                      'user': 'postgres'
                      }, "should complete 'database' with default."


def test_db2_config():
    """Test should use defaults when file not found."""
    fixed_defaults = db_config(DIR / 'database2.ini', SECTION)
    assert fixed_defaults == DEFAULT_DBCONFIG


def test_db_passwd_config():
    """Test should add password from file to defaults."""
    insert_passwd = db_config(DIR / 'db_password.ini', SECTION)
    assert insert_passwd == {'application_name': 'dpdb-admin',
                             'database': 'logicsem',
                             'host': 'localhost',
                             'password': 'XXX',
                             'port': 5432,
                             'user': 'postgres'
                             }


def test_problem_interface():
    """Derived classes should implement the interface."""
    assert issubclass(DpdbSatVisu, IDpdbVisuConstruct)
    assert issubclass(DpdbSharpSatVisu, IDpdbVisuConstruct)
<<<<<<< HEAD
    assert issubclass(DpdbMinVcVisu, IDpdbVisuConstruct)


def test_main(mocker):
    """Test behaviour of construct_dpdb_visu.main"""

    mock_connect = mocker.patch('tdvisu.construct_dpdb_visu.pg.connect')
    ta_status = mock_connect.return_value.__enter__.return_value.get_transaction_status
    ta_status.return_value = pg.extensions.TRANSACTION_STATUS_IDLE

    mocker.patch(
        'tdvisu.construct_dpdb_visu.query_problem',
        return_value=('Sat',))
    mocker.patch('tdvisu.construct_dpdb_visu.query_num_vars',
                 return_value=8)
    mocker.patch(
        'tdvisu.construct_dpdb_visu.query_td_node_status_ordered',
        return_value=[(3,), (5,), (4,), (2,), (1,)])
    mocker.patch(
        'tdvisu.construct_dpdb_visu.query_sat_clause',
        return_value=[(True, None, None, True, None, True, None, None, None, None),
                      (True, None, None, None, False,
                       None, None, None, None, None),
                      (False, None, None, None, None,
                       None, True, None, None, None),
                      (None, True, True, None, None, None, None, None, None, None),
                      (None, True, None, None, True, None, None, None, None, None),
                      (None, True, None, None, None,
                       False, None, None, None, None),
                      (None, None, True, None, None,
                       None, None, False, None, None),
                      (None, None, None, True, None,
                       None, None, False, None, None),
                      (None, None, None, False, None,
                       True, None, None, None, None),
                      (None, None, None, False, None, None, True, None, None, None)])

    mocker.patch('tdvisu.construct_dpdb_visu.query_td_bag_grouped',
                 return_value=[[1, 2, 3, 4, 5]])
    mocker.patch('tdvisu.construct_dpdb_visu.query_td_node_status', return_value=(
        "2020-07-13 02:06:18.053880", datetime.timedelta(microseconds=768)))
    mocker.patch('tdvisu.construct_dpdb_visu.query_td_bag',
                 return_value=[(1,), (2,), (4,), (6,)])
    mocker.patch('tdvisu.construct_dpdb_visu.query_column_name',
                 return_value=[('v1',), ('v2',), ('v4',), ('v6',)])
    mocker.patch(
        'tdvisu.construct_dpdb_visu.query_bag',
        return_value=[(False, None, False, None),
                      (True, None, True, None),
                      (False, None, True, None),
                      (True, None, False, None)])

    mocker.patch('tdvisu.construct_dpdb_visu.query_edgearray',
                 return_value=[(2, 1), (3, 2), (4, 2), (5, 4)])

    parser = argparse.ArgumentParser()
    parser.add_argument('problemnumber', type=int,
                        help="selected problem-id in the postgres-database.")
    parser.add_argument('--twfile',
                        type=argparse.FileType('r', encoding='UTF-8'),
                        help="tw-file containing the edges of the graph - "
                        "obtained from dpdb with option --gr-file GR_FILE.")
    parser.add_argument('--loglevel', help="set the minimal loglevel for root")
    parser.add_argument('--outfile', default='dbjson%d.json',
                        help="default:'dbjson%%d.json'")
    parser.add_argument('--pretty', action='store_true',
                        help="pretty-print the JSON.")
    parser.add_argument('--inter-nodes', action='store_true',
                        help="calculate and animate the shortest path between "
                        "successive bags in the order of evaluation.")

    with tempfile.TemporaryDirectory() as tmpdirname:
        # set cmd-arguments
        outfile = str(Path(tmpdirname) / 'test_main.json')
        _args = parser.parse_args(['1', '--outfile', outfile])
        # one mocked run
        main(_args)

    # assert mock_con_cm.assert_called()
    # assert mock_con_cm.assert_called()
=======
    assert issubclass(DpdbMinVcVisu, IDpdbVisuConstruct)
>>>>>>> acbf33c3
<|MERGE_RESOLUTION|>--- conflicted
+++ resolved
@@ -20,13 +20,11 @@
     If not, see https://www.gnu.org/licenses/gpl-3.0.html
 
 """
-<<<<<<< HEAD
+
 import argparse
 import datetime
 import tempfile
-=======
 
->>>>>>> acbf33c3
 from pathlib import Path
 import psycopg2 as pg
 
@@ -80,7 +78,6 @@
     """Derived classes should implement the interface."""
     assert issubclass(DpdbSatVisu, IDpdbVisuConstruct)
     assert issubclass(DpdbSharpSatVisu, IDpdbVisuConstruct)
-<<<<<<< HEAD
     assert issubclass(DpdbMinVcVisu, IDpdbVisuConstruct)
 
 
@@ -160,7 +157,4 @@
         main(_args)
 
     # assert mock_con_cm.assert_called()
-    # assert mock_con_cm.assert_called()
-=======
-    assert issubclass(DpdbMinVcVisu, IDpdbVisuConstruct)
->>>>>>> acbf33c3
+    # assert mock_con_cm.assert_called()